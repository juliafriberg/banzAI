--- conflicted
+++ resolved
@@ -109,9 +109,6 @@
         var objects : string[] = Array.prototype.concat.apply([], state.stacks);
         var matchingObjects : string[] = [];
 
-<<<<<<< HEAD
-        console.log(cmd.entity.object.color)
-
         /**
         * Internal function used to compare an object to a description.
         * @param currentObject The object to be compared.
@@ -119,11 +116,7 @@
         * @returns True if currentObject matches the description in object.
         */
         function isMatching(currentObject : ObjectDefinition, object : Parser.Object) : boolean {
-          console.log(currentObject.form, object.form)
-=======
-        function isMatching(currentObject : ObjectDefinition, object : Parser.Object) : boolean {
-
->>>>>>> 0d2068c8
+
           if(object.form !== "anyform" && object.form) {
             if(currentObject.form !== object.form) {
               console.log("form doesn't match " + currentObject.form + " " + object.form)
